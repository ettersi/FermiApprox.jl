using ApproxTools
using PyPlot
using PyCall;
@pyimport matplotlib.colors as mplcolors;
using DataStructures

"""
    rationalfactor(β,η)

One-dimensional function with simple poles at all the singularities
of the Fermi-Dirac function in the Bernstein ellipse through `1+η`.
"""
function rationalfactor(β,η)
    T = promote_type(typeof.((β,η))...)
    return rationalfactor(convert(real(T),β),convert(T,η))
end
function rationalfactor(β::T,η::Union{T,Complex{T}}) where {T <: Real}
    b = semiminor(1+η)
    k = nfermipoles(b,β)
    return x->(x^2+b^2)^k/mapreduce(b->(x^2+b^2),*,one(T),π/β*(1:2:2k-1))
end

"""
   approx_conductivity(β,η, npoly, nrat)

Approximate the conductivity function using the ansatz `f(x1,x2) ≈ p(x1,x2) q(x1) q(x2)`
where `q` is the polynomial interpolant to `rationalfactor(β,η)` and `p` is the
polynomial interpolant of the remainder.
"""
function approx_conductivity(β::Number,η::Number, npoly::Integer,nrat::Integer)
    T = promote_type(typeof.((β,η))...)
    return approx_conductivity(convert(real(T),β),convert(T,η), npoly,nrat)
end
function approx_conductivity(
    β::T,
    η::Union{T,Complex{T}},
    npoly::Integer,
    nrat::Integer
) where {T <: Real}
    q = interpolate(rationalfactor(β,η), Chebyshev(nrat))
    p = interpolate(
        Semiseparated((x1,x2)->fermidiff(x1,x2,β)/(x1-x2+η), (x->1/q(x),x->1/q(x))),
        Chebyshev.((npoly,npoly))
    )
    return Semiseparated(p,(q,q))
end


mutable struct Stateful{Iter,State}
    iter::Iter
    state::State
end
"""
    Stateful(iter)

A stateful wrapper around the iterable `iter`.

# Example
```
julia> a = Stateful(1:5);

julia> collect(Base.Iterators.take(a,2))
2-element Array{Int64,1}:
 1
 2

julia> collect(Base.Iterators.take(a,2))
2-element Array{Int64,1}:
 3
 4
```
"""
Stateful(iter) = Stateful(iter,start(iter))
Base.eltype(::Type{Stateful{Iter,State}}) where {Iter,State} = eltype(Iter)
Base.iteratorsize(::Type{<:Stateful}) = Base.SizeUnknown()
Base.start(s::Stateful) = ()
Base.next(s::Stateful, _) = next(s),()
Base.next(s::Stateful) = ((_,s.state) = next(s.iter,s.state))[1]
Base.done(s::Stateful, _) = done(s)
Base.done(s::Stateful) = done(s.iter,s.state)


"""
    eval_sparse(f, H, Da, Db, bwidth)

Evaluate the conductivity formula based on the approximation
`f(x1,x2) ≈ p(x1,x2) q(x1) q(x2)` where `p` and `q` are polynomials
in Chebyshev basis.

Terms further than `bwidth` away from the diagonal are ignored in the
expansion of `p`.
"""
function eval_sparse(f::Semiseparated,H,Da,Db,bwidth)
    N = size(H,1)
    p = f.core::LinearCombination
    q = f.factors[1]
    b = p.basis[1]::Chebyshev
    c = p.coefficients
    n = size(p.coefficients,1)

    @assert size(H) == size(Da) == size(Db) == (N,N)
    @assert f.factors == (q,q)
    @assert p.basis == (b,b)

    v1 = zeros(N); v1[1] = 1
    v1 = q(H,v1)
    v2 = full(Db[:,1])
    v2 = q(H,v2)

    Tv1_iter = Stateful(b(H,v1))
    Tv1_cache = CircularDeque{typeof(v1)}(min(n,2*bwidth+1))
    for Tv1k in Base.Iterators.take(Tv1_iter, bwidth)
        push!(Tv1_cache, Tv1k)
    end

    σ = zero(complex(eltype(H)))
    for (i2,Tv2) in enumerate(b(H,v2))
        if i2 > bwidth+1
            shift!(Tv1_cache)
        end
        if i2 <= n - bwidth
            push!(Tv1_cache, next(Tv1_iter))
        end

        for (i1,Tv1) in enumerate(Tv1_cache)
            σ += c[max(i2-bwidth,1)+i1-1,i2]*(Tv1'*Da*Tv2)
        end
    end
    return σ
end

"""
    eval_diag(f,H,Da,Db)

Evaluate the conductivity formula via diagonalising the Hamiltonian.
"""
function eval_diag(f,H,Da,Db,i0=1)
    N = size(H,1)
    E,Ψ = eig(full(H))
    D̃a = Ψ'*Da*Ψ
    D̃b = Ψ'*Db[:,i0]
    F = grideval(f,(E,E))
<<<<<<< HEAD
    M = Diagonal(Ψ[1,:])*D̃a*Diagonal(D̃b)
    return dot(vec(M),vec(F))/N
=======
    M = Diagonal(Ψ[i0,:])*D̃a*Diagonal(D̃b)
    return dot(vec(M),vec(F))
end

function naive_cond(F, H, ∂H)
   N = size(H,1)
   E,Ψ = eig(full(H))
   σ = 0.0
   for i = 1:N, j = 1:N
      σ += F(E[i], E[j]) * dot(Ψ[:,i], ∂H * Ψ[:,j]) * dot(Ψ[:,j], ∂H * Ψ[:,i])
   end
   return σ/N
end


function plot_convergence()
    β = 100
    η = 1/β*im

    f = (x1,x2)->fermidiff(x1,x2,β)/(x1-x2+η)

    n = 1:50:2000
    @time err = [begin
        p = approx_conductivity(β,η, n,n)
        fnorm(f,p)/fnorm(f)
    end
    for n = n]

    fig = figure(figsize=(6,4.5))
    try
        semilogy(n, err, label="relative error");
        semilogy(n, abs(ijouk(η/2)).^(-2n), "k--", label="theoretical convergence rate")
        xlabel("polynomial degree")
        legend(loc="best")

        savefig("convergence.png")
        println("Plot saved at $(pwd())/convergence.png")
    finally
        close(fig)
    end
end

function plot_coeffs()
    β = 100
    η = 1/β*im
    n = 2001

    @time p = approx_conductivity(β,η,n,n)
    C = abs.(coeffs(p.core))
    C ./= maximum(C)

    fig = figure(figsize=(6,4.5))
    try
        imshow(C, norm=mplcolors.LogNorm(), vmin=1e-14)
        colorbar()
        savefig("coefficients.png")
        println("Plot saved at $(pwd())/coefficients.png")
    finally
        close(fig)
    end
>>>>>>> 46f46943
end<|MERGE_RESOLUTION|>--- conflicted
+++ resolved
@@ -140,10 +140,6 @@
     D̃a = Ψ'*Da*Ψ
     D̃b = Ψ'*Db[:,i0]
     F = grideval(f,(E,E))
-<<<<<<< HEAD
-    M = Diagonal(Ψ[1,:])*D̃a*Diagonal(D̃b)
-    return dot(vec(M),vec(F))/N
-=======
     M = Diagonal(Ψ[i0,:])*D̃a*Diagonal(D̃b)
     return dot(vec(M),vec(F))
 end
@@ -156,53 +152,4 @@
       σ += F(E[i], E[j]) * dot(Ψ[:,i], ∂H * Ψ[:,j]) * dot(Ψ[:,j], ∂H * Ψ[:,i])
    end
    return σ/N
-end
-
-
-function plot_convergence()
-    β = 100
-    η = 1/β*im
-
-    f = (x1,x2)->fermidiff(x1,x2,β)/(x1-x2+η)
-
-    n = 1:50:2000
-    @time err = [begin
-        p = approx_conductivity(β,η, n,n)
-        fnorm(f,p)/fnorm(f)
-    end
-    for n = n]
-
-    fig = figure(figsize=(6,4.5))
-    try
-        semilogy(n, err, label="relative error");
-        semilogy(n, abs(ijouk(η/2)).^(-2n), "k--", label="theoretical convergence rate")
-        xlabel("polynomial degree")
-        legend(loc="best")
-
-        savefig("convergence.png")
-        println("Plot saved at $(pwd())/convergence.png")
-    finally
-        close(fig)
-    end
-end
-
-function plot_coeffs()
-    β = 100
-    η = 1/β*im
-    n = 2001
-
-    @time p = approx_conductivity(β,η,n,n)
-    C = abs.(coeffs(p.core))
-    C ./= maximum(C)
-
-    fig = figure(figsize=(6,4.5))
-    try
-        imshow(C, norm=mplcolors.LogNorm(), vmin=1e-14)
-        colorbar()
-        savefig("coefficients.png")
-        println("Plot saved at $(pwd())/coefficients.png")
-    finally
-        close(fig)
-    end
->>>>>>> 46f46943
 end